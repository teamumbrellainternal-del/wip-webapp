--- conflicted
+++ resolved
@@ -9,12 +9,8 @@
  */
 
 import { Link, useNavigate } from 'react-router-dom'
+import { User, Settings, LogOut } from 'lucide-react'
 import { useClerk } from '@clerk/clerk-react'
-import { User, Settings, LogOut } from 'lucide-react'
-<<<<<<< HEAD
-=======
-import { useClerk } from '@clerk/clerk-react'
->>>>>>> b358028a
 import { apiClient } from '@/lib/api-client'
 import { Avatar, AvatarFallback, AvatarImage } from '@/components/ui/avatar'
 import { Button } from '@/components/ui/button'
@@ -66,31 +62,6 @@
 function ProfileDropdownDemo() {
   const navigate = useNavigate()
 
-<<<<<<< HEAD
-  // Always call the hook - hooks must be called unconditionally
-  const clerk = useClerk()
-
-  // Determine if we should use Clerk based on demo mode
-  const shouldUseClerk = !DEMO_MODE
-
-  const handleLogout = async () => {
-    try {
-      // Call backend logout endpoint
-      await apiClient.logout()
-    } catch (error) {
-      console.error('Error during logout:', error)
-      // Continue with logout even if backend call fails
-    } finally {
-      // Clear local session
-      localStorage.removeItem('umbrella_session')
-
-      // Sign out from Clerk if available and not in demo mode
-      if (shouldUseClerk && clerk) {
-        await clerk.signOut()
-      }
-
-      // Navigate to auth page
-=======
   const handleLogout = async () => {
     try {
       await apiClient.logout()
@@ -98,7 +69,6 @@
       console.error('Error during logout:', error)
     } finally {
       localStorage.removeItem('umbrella_session')
->>>>>>> b358028a
       navigate('/auth')
     }
   }
