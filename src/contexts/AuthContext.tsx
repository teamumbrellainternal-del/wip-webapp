--- conflicted
+++ resolved
@@ -166,9 +166,6 @@
 
   return (
     <AuthContext.Provider
-<<<<<<< HEAD
-      value={{ user, isLoading, signInWithApple, signInWithGoogle, signOut, clerkUser }}
-=======
       value={{
         user,
         isLoading,
@@ -178,7 +175,6 @@
         clerkUser,
         checkSession: fetchUserProfile,
       }}
->>>>>>> b358028a
     >
       {children}
     </AuthContext.Provider>
