--- conflicted
+++ resolved
@@ -64,7 +64,6 @@
 }
 
 /**
-<<<<<<< HEAD
  * Checks if current session is using the test user
  * @returns true if test mode is active
  */
@@ -74,11 +73,9 @@
 
   // Check if user email matches test user
   return session.user.email === 'test@umbrella.test'
-=======
  * Check if app is in test mode
  * @returns true if in test mode
  */
 export function isTestMode(): boolean {
   return false // TODO: Implement test mode detection
->>>>>>> 12723ce1
 }