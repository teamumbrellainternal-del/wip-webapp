--- conflicted
+++ resolved
@@ -157,19 +157,11 @@
       }
     } catch (err) {
       console.error('Error starting conversation:', err)
-<<<<<<< HEAD
-    toast({
-        title: 'Failed to start conversation',
-        description: 'Please try again later.',
-        variant: 'destructive',
-    })
-=======
       toast({
         title: 'Failed to start conversation',
         description: 'Please try again later.',
         variant: 'destructive',
       })
->>>>>>> 9eac6f50
     } finally {
       setStartingConversation(false)
     }
@@ -362,13 +354,8 @@
                           </>
                         ) : (
                           <>
-<<<<<<< HEAD
-                        <MessageCircle className="h-4 w-4" />
-                        Book Artist
-=======
                             <MessageCircle className="h-4 w-4" />
                             Book Artist
->>>>>>> 9eac6f50
                           </>
                         )}
                       </Button>
@@ -621,13 +608,8 @@
                       </>
                     ) : (
                       <>
-<<<<<<< HEAD
-                    <MessageCircle className="mr-2 h-4 w-4" />
-                    Send Booking Inquiry
-=======
                         <MessageCircle className="mr-2 h-4 w-4" />
                         Send Booking Inquiry
->>>>>>> 9eac6f50
                       </>
                     )}
                   </Button>
