--- conflicted
+++ resolved
@@ -8,10 +8,6 @@
 import { generateUUIDv4 } from '../utils/uuid'
 import { authenticateRequest, checkOnboardingComplete, type Env } from '../middleware/auth'
 import type { User } from '../models/user'
-<<<<<<< HEAD
-import { sanitizeUser, hasCompletedOnboarding } from '../models/user'
-=======
->>>>>>> 956dbda6
 
 /**
  * POST /v1/auth/callback
@@ -43,11 +39,8 @@
       'SELECT * FROM users WHERE oauth_provider = ? AND oauth_id = ?'
     )
       .bind(oauth_provider, oauth_id)
-<<<<<<< HEAD
       .first() as User | null
-=======
       .first<User>()
->>>>>>> 956dbda6
 
     if (existingUser) {
       // User exists - create session token
@@ -76,9 +69,7 @@
 
       // Return sanitized user profile
       return successResponse({
-<<<<<<< HEAD
         user: sanitizeUser(existingUser),
-=======
         user: {
           id: existingUser.id,
           oauth_provider: existingUser.oauth_provider,
@@ -88,7 +79,6 @@
           created_at: existingUser.created_at,
           updated_at: existingUser.updated_at,
         },
->>>>>>> 956dbda6
         token,
         expires_at: new Date(Date.now() + 7 * 24 * 60 * 60 * 1000).toISOString(),
       })
