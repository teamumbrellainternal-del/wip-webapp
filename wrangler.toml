name = "umbrella-api"
main = "api/index.ts"
compatibility_date = "2024-01-01"

# Environment variables
[vars]
USE_MOCKS = "true"  # Use mock services for development (set to "false" in M10 for real services)
ENVIRONMENT = "development"  # Environment name (development, staging, production)

# Clerk Configuration (add actual keys from Clerk dashboard)
# CLERK_PUBLISHABLE_KEY = "pk_test_..."  # Get from Clerk dashboard
# CLERK_SECRET_KEY = "sk_test_..."       # Get from Clerk dashboard (KEEP SECRET)
# CLERK_WEBHOOK_SECRET = "whsec_..."     # Get from Clerk webhook settings (KEEP SECRET)

# Sentry Configuration (optional - for error tracking)
# SENTRY_DSN = "https://...@sentry.io/..."  # Get from Sentry project settings (OPTIONAL)

# Assets configuration for serving frontend as SPA from Workers
[assets]
directory = "./dist"
binding = "ASSETS"
not_found_handling = "single-page-application"

# Preview environment (for PR deployments)
[env.preview]
name = "umbrella-api-preview"

[env.preview.vars]
ENVIRONMENT = "preview"

[[env.preview.d1_databases]]
binding = "DB"
database_name = "umbrella-dev-db"
database_id = "4fbcb5f8-5fe5-4bb1-b56f-0de1e80d6e8a"

[[env.preview.kv_namespaces]]
binding = "KV"
id = "04fceb9a09054bbd991d5252a9a169cf"

# R2 bucket commented out - will add when credit card is available
# [[env.preview.r2_buckets]]
# binding = "BUCKET"
# bucket_name = "umbrella-dev-media"

# Development environment (for local testing)
[env.dev]
name = "umbrella-api-dev"

[env.dev.vars]
ENVIRONMENT = "development"

[[env.dev.d1_databases]]
binding = "DB"
database_name = "umbrella-dev-db"
database_id = "4fbcb5f8-5fe5-4bb1-b56f-0de1e80d6e8a"

[[env.dev.kv_namespaces]]
binding = "KV"
id = "04fceb9a09054bbd991d5252a9a169cf"

# R2 bucket commented out
# [[env.dev.r2_buckets]]
# binding = "BUCKET"
# bucket_name = "umbrella-dev-media"

# Staging environment (for future use)
[env.staging]
name = "umbrella-api-staging"

[env.staging.vars]
ENVIRONMENT = "staging"

[[env.staging.d1_databases]]
binding = "DB"
database_name = "umbrella-dev-db"
database_id = "4fbcb5f8-5fe5-4bb1-b56f-0de1e80d6e8a"

[[env.staging.kv_namespaces]]
binding = "KV"
id = "04fceb9a09054bbd991d5252a9a169cf"

# Production environment
[env.production]
name = "umbrella-prod"
workers_dev = false
# Custom domain configuration (requires DNS setup)
# route = "umbrella.app/*"

<<<<<<< HEAD
# Production database binding
=======
[env.production.vars]
ENVIRONMENT = "production"

>>>>>>> 2cf5aff3
[[env.production.d1_databases]]
binding = "DB"
database_name = "umbrella-prod-db"
# database_id will be set after creating the production database via:
# wrangler d1 create umbrella-prod-db --env production

# Production KV namespace binding
[[env.production.kv_namespaces]]
binding = "KV"
# id will be set after creating the production KV namespace via:
# wrangler kv:namespace create KV --env production
# id = "production-kv-id"

# Production R2 bucket binding
[[env.production.r2_buckets]]
binding = "BUCKET"
bucket_name = "umbrella-prod"
# Bucket should be created via:
# wrangler r2 bucket create umbrella-prod

# Production cron triggers
# Analytics aggregation: Daily at midnight UTC
[env.production.triggers]
crons = ["0 0 * * *"]

# Development/Staging cron triggers
[triggers]
crons = ["0 0 * * *"]<|MERGE_RESOLUTION|>--- conflicted
+++ resolved
@@ -86,13 +86,10 @@
 # Custom domain configuration (requires DNS setup)
 # route = "umbrella.app/*"
 
-<<<<<<< HEAD
 # Production database binding
-=======
 [env.production.vars]
 ENVIRONMENT = "production"
 
->>>>>>> 2cf5aff3
 [[env.production.d1_databases]]
 binding = "DB"
 database_name = "umbrella-prod-db"
